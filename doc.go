// Copyright 2015 Alex Browne.  All rights reserved.
// Use of this source code is governed by the MIT
// license, which can be found in the LICENSE file.

// Package jobs is a persistent and flexible background jobs library.
//
<<<<<<< HEAD
// Version: 0.3.2
=======
// Version: 0.4.0
>>>>>>> 70facb09
//
// Jobs is powered by redis and supports the following features:
//
//   - A job can encapsulate any arbitrary functionality. A job can do anything
//     which can be done in a go function.
//   - A job can be one-off (only executed once) or recurring (scheduled to
//     execute at a specific interval).
//   - A job can be retried a specified number of times if it fails.
//   - A job is persistent, with protections against power loss and other worst
//     case scenarios.
//   - Jobs can be executed by any number of concurrent workers accross any
//     number of machines.
//   - Provided it is persisted to disk, every job will be executed *at least* once,
//	    and in ideal network conditions will be executed *exactly* once.
//   - You can query the database to find out e.g. the number of jobs that are
//     currently executing or how long a particular job took to execute.
//   - Any job that permanently fails will have its error captured and stored.
//
// Why is it Useful
//
// Jobs is intended to be used in web applications. It is useful for cases where you need
// to execute some long-running code, but you don't want your users to wait for the code to
// execute before rendering a response. A good example is sending a welcome email to your users
// after they sign up. You can use Jobs to schedule the email to be sent asynchronously, and
// render a response to your user without waiting for the email to be sent. You could use a
// goroutine to accomplish the same thing, but in the event of a server restart or power loss,
// the email might never be sent. Jobs guarantees that the email will be sent at some time,
// and allows you to spread the work between different machines.
//
//
// More Information
//
// Visit https://github.com/albrow/jobs for a Quickstart Guide, code examples, and more
// information.
//
package jobs<|MERGE_RESOLUTION|>--- conflicted
+++ resolved
@@ -4,11 +4,7 @@
 
 // Package jobs is a persistent and flexible background jobs library.
 //
-<<<<<<< HEAD
-// Version: 0.3.2
-=======
 // Version: 0.4.0
->>>>>>> 70facb09
 //
 // Jobs is powered by redis and supports the following features:
 //
